--- conflicted
+++ resolved
@@ -2,13 +2,9 @@
     aead::{Aead, AesGcm128, AesGcm256, ChaCha20Poly1305, ExportOnlyAead},
     kdf::{HkdfSha256, HkdfSha384, HkdfSha512, Kdf as KdfTrait},
     kem::{
-<<<<<<< HEAD
         self, DhP256HkdfSha256, DhP384HkdfSha384, DhP521HkdfSha512, Kem as KemTrait, SharedSecret,
         X25519HkdfSha256,
-=======
-        self, DhP256HkdfSha256, DhP384HkdfSha384, Kem as KemTrait, SharedSecret, X25519HkdfSha256,
         X25519Kyber768Draft00,
->>>>>>> 9d1cadec
     },
     op_mode::{OpModeR, PskBundle},
     setup::setup_receiver,
@@ -79,7 +75,6 @@
     }
 }
 
-<<<<<<< HEAD
 impl TestableKem for DhP521HkdfSha512 {
     // In DHKEM, ephemeral keys and private keys are both scalars
     type EphemeralKey = <DhP521HkdfSha512 as KemTrait>::PrivateKey;
@@ -91,7 +86,9 @@
         sk_eph: Self::EphemeralKey,
     ) -> Result<(SharedSecret<Self>, Self::EncappedKey), HpkeError> {
         kem::dhp521_hkdfsha512::encap_with_eph(pk_recip, sender_id_keypair, sk_eph)
-=======
+    }
+}
+
 impl TestableKem for X25519Kyber768Draft00 {
     fn encaps_det(
         tv: &MainTestVector,
@@ -105,7 +102,6 @@
         let ret = X25519Kyber768Draft00::encap(&pk_recip, sender_keypair, &mut prng);
         prng.assert_done();
         ret
->>>>>>> 9d1cadec
     }
 }
 
@@ -398,9 +394,12 @@
 
 #[test]
 fn kat_test() {
-<<<<<<< HEAD
-    let file = File::open("test-vectors-5f503c5.json").unwrap();
-    let tvs: Vec<MainTestVector> = serde_json::from_reader(file).unwrap();
+    for file_name in [
+        "test-vectors-5f503c5.json",
+        "test-vectors-xyber768d00-02.json",
+    ] {
+        let file = File::open(file_name).unwrap();
+        let tvs: Vec<MainTestVector> = serde_json::from_reader(file).unwrap();
 
     for tv in tvs.into_iter() {
         // Ignore everything that doesn't use X25519, P256, P384 or P521, since that's all we support
@@ -409,6 +408,7 @@
             && tv.kem_id != DhP256HkdfSha256::KEM_ID
             && tv.kem_id != DhP384HkdfSha384::KEM_ID
             && tv.kem_id != DhP521HkdfSha512::KEM_ID
+            && tv.kem_id != X25519Kyber768Draft00::KEM_ID
         {
             continue;
         }
@@ -422,48 +422,16 @@
                 X25519HkdfSha256,
                 DhP256HkdfSha256,
                 DhP384HkdfSha384,
-                DhP521HkdfSha512
+                DhP521HkdfSha512,
+                X25519Kyber768Draft00
             )
         );
-=======
-    for file_name in [
-        "test-vectors-5f503c5.json",
-        "test-vectors-xyber768d00-02.json",
-    ] {
-        let file = File::open(file_name).unwrap();
-        let tvs: Vec<MainTestVector> = serde_json::from_reader(file).unwrap();
-
-        for tv in tvs.into_iter() {
-            // Ignore everything that doesn't use X25519, P256, P384,
-            // or X25519Kyber768Draft00 since that's all we support right now
-            if tv.kem_id != X25519HkdfSha256::KEM_ID
-                && tv.kem_id != DhP256HkdfSha256::KEM_ID
-                && tv.kem_id != DhP384HkdfSha384::KEM_ID
-                && tv.kem_id != X25519Kyber768Draft00::KEM_ID
-            {
-                continue;
-            }
-
-            // This unrolls into 36 `if let` statements
-            dispatch_testcase!(
-                tv,
-                (AesGcm128, AesGcm256, ChaCha20Poly1305, ExportOnlyAead),
-                (HkdfSha256, HkdfSha384, HkdfSha512),
-                (
-                    X25519HkdfSha256,
-                    DhP256HkdfSha256,
-                    DhP384HkdfSha384,
-                    X25519Kyber768Draft00
-                )
-            );
->>>>>>> 9d1cadec
-
-            // The above macro has a `continue` in every branch. We only get to this line if it failed
-            // to match every combination of the above primitives.
-            panic!(
-                "Unrecognized (AEAD ID, KDF ID, KEM ID) combo: ({}, {}, {})",
-                tv.aead_id, tv.kdf_id, tv.kem_id
-            );
-        }
+
+        // The above macro has a `continue` in every branch. We only get to this line if it failed
+        // to match every combination of the above primitives.
+        panic!(
+            "Unrecognized (AEAD ID, KDF ID, KEM ID) combo: ({}, {}, {})",
+            tv.aead_id, tv.kdf_id, tv.kem_id
+        );
     }
 }