[package]
name = "hpke"
repository = "https://github.com/rozbb/rust-hpke"
documentation = "https://docs.rs/rust-hpke"
description = "An implementation of the HPKE hybrid encryption standard (RFC 9180) in pure Rust"
readme = "README.md"
version = "0.12.0"
authors = ["Michael Rosenberg <michael@mrosenberg.pub>"]
edition = "2021"
license = "MIT/Apache-2.0"
keywords = ["cryptography", "crypto", "key-exchange", "encryption", "aead"]
categories = ["cryptography", "no-std"]

[features]
# "p256" enables the use of ECDH-NIST-P256 as a KEM
# "p384" enables the use of ECDH-NIST-P384 as a KEM
# "x25519" enables the use of the X25519 as a KEM
# "xyber768" enables the use of X25519Kyber768 as a KEM
# "xyber768" enables the use of X25519Kyber768dilithium as a KEM
default = ["alloc", "p256", "x25519"]
x25519 = ["dep:x25519-dalek"]
p384 = ["dep:p384"]
p256 = ["dep:p256"]
<<<<<<< HEAD
p521 = ["dep:p521"]
=======
xyber768 = ["dep:pqc_kyber", "dep:sha3", "x25519"]
xyber768dilithium = ["dep:pqc_kyber", "dep:sha3", "dep:crystals-dilithium", "x25519"]
# Include serde Serialize/Deserialize impls for all relevant types
serde_impls = ["dep:serde", "generic-array/serde"]
>>>>>>> 9d1cadec
# Include allocating methods like open() and seal()
alloc = []
# Includes an implementation of `std::error::Error` for `HpkeError`. Also does what `alloc` does.
std = []

[dependencies]
aead = "0.5"
aes-gcm = "0.10"
chacha20poly1305 = "0.10"
generic-array = { version = "0.14", default-features = false }
digest = "0.10"
hkdf = "0.12"
hmac = "0.12"
rand_core = { version = "0.6", default-features = false }
p256 = { version = "0.13", default-features = false, features = ["arithmetic", "ecdh"], optional = true}
p384 = { version = "0.13", default-features = false, features = ["arithmetic", "ecdh"], optional = true}
p521 = { version = "0.13", default-features = false, features = ["arithmetic", "ecdh"], optional = true}
sha2 = { version = "0.10", default-features = false }
<<<<<<< HEAD
subtle = { version = "2.6", default-features = false }
x25519-dalek = { version = "2", default-features = false, features = ["static_secrets"], optional = true }
=======
serde = { version = "1.0", default-features = false, optional = true, features = ["derive"] }
subtle = { version = "2.4", default-features = false }
>>>>>>> 9d1cadec
zeroize = { version = "1", default-features = false, features = ["zeroize_derive"] }
crystals-dilithium = { version = "1.0.0", optional = true }
sha3 = { version = "0.10.8", optional = true }

<<<<<<< HEAD
=======
[dependencies.x25519-dalek]
version = "2.0.0-pre.1"
default-features = false
features = ["u64_backend"]
optional = true

[dependencies.pqc_kyber]
# Be careful when switching to upstream, as the latest version might not have
# been reviewed for implementation mistakes, and might still use explicit
# rejection. Also, enable the avx2 at your own risk, as it's not been reviewed.
# Examples of earlier issues:
#
#   https://github.com/Argyle-Software/kyber/issues/73
#   https://github.com/Argyle-Software/kyber/issues/75
#   https://github.com/Argyle-Software/kyber/issues/77
git = "https://github.com/bwesterb/argyle-kyber"
package = "safe_pqc_kyber"
default-features = false
features = ["kyber768", "std"] # TODO get rid of std dep
optional = true

>>>>>>> 9d1cadec
[dev-dependencies]
criterion = { version = "0.4", features = ["html_reports"] }
hex = "0.4"
hex-literal = "0.4"
serde = { version = "1.0", features = ["derive"] }
serde_json = "1.0"
rand = { version = "0.8", default-features = false, features = ["getrandom", "std_rng"] }

[[example]]
name = "client_server"
required-features = ["x25519"]

[[example]]
name = "agility"
required-features = ["p256", "p384", "p521", "x25519"]

# Tell docs.rs to build docs with `--all-features` and `--cfg docsrs` (for nightly docs features)
[package.metadata.docs.rs]
all-features = true
rustdoc-args = ["--cfg", "docsrs"]

# Criteron benches
[[bench]]
name = "benches"
harness = false

[lib]
bench = false<|MERGE_RESOLUTION|>--- conflicted
+++ resolved
@@ -17,18 +17,13 @@
 # "x25519" enables the use of the X25519 as a KEM
 # "xyber768" enables the use of X25519Kyber768 as a KEM
 # "xyber768" enables the use of X25519Kyber768dilithium as a KEM
-default = ["alloc", "p256", "x25519"]
+default = ["alloc", "p256", "x25519", "xyber768", "xyber768dilithium"]
 x25519 = ["dep:x25519-dalek"]
 p384 = ["dep:p384"]
 p256 = ["dep:p256"]
-<<<<<<< HEAD
 p521 = ["dep:p521"]
-=======
 xyber768 = ["dep:pqc_kyber", "dep:sha3", "x25519"]
 xyber768dilithium = ["dep:pqc_kyber", "dep:sha3", "dep:crystals-dilithium", "x25519"]
-# Include serde Serialize/Deserialize impls for all relevant types
-serde_impls = ["dep:serde", "generic-array/serde"]
->>>>>>> 9d1cadec
 # Include allocating methods like open() and seal()
 alloc = []
 # Includes an implementation of `std::error::Error` for `HpkeError`. Also does what `alloc` does.
@@ -47,24 +42,12 @@
 p384 = { version = "0.13", default-features = false, features = ["arithmetic", "ecdh"], optional = true}
 p521 = { version = "0.13", default-features = false, features = ["arithmetic", "ecdh"], optional = true}
 sha2 = { version = "0.10", default-features = false }
-<<<<<<< HEAD
+x25519-dalek = { version = "2", default-features = false, features = ["static_secrets"], optional = true }
+serde = { version = "1.0", default-features = false, optional = true, features = ["derive"] }
 subtle = { version = "2.6", default-features = false }
-x25519-dalek = { version = "2", default-features = false, features = ["static_secrets"], optional = true }
-=======
-serde = { version = "1.0", default-features = false, optional = true, features = ["derive"] }
-subtle = { version = "2.4", default-features = false }
->>>>>>> 9d1cadec
 zeroize = { version = "1", default-features = false, features = ["zeroize_derive"] }
 crystals-dilithium = { version = "1.0.0", optional = true }
 sha3 = { version = "0.10.8", optional = true }
-
-<<<<<<< HEAD
-=======
-[dependencies.x25519-dalek]
-version = "2.0.0-pre.1"
-default-features = false
-features = ["u64_backend"]
-optional = true
 
 [dependencies.pqc_kyber]
 # Be careful when switching to upstream, as the latest version might not have
@@ -81,7 +64,6 @@
 features = ["kyber768", "std"] # TODO get rid of std dep
 optional = true
 
->>>>>>> 9d1cadec
 [dev-dependencies]
 criterion = { version = "0.4", features = ["html_reports"] }
 hex = "0.4"
